#include "catch.hpp"

#include <textformatter.h>

using namespace newsbeuter;

TEST_CASE("lines marked as `wrappable` are wrapped to fit width",
          "[textformatter]") {
	textformatter fmt;

	fmt.add_lines(
		{
			std::make_pair(LineType::wrappable, "this one is going to be wrapped"),
			std::make_pair(LineType::softwrappable, "this one is going to be wrapped at the window border"),
			std::make_pair(LineType::nonwrappable, "this one is going to be preserved even though it's much longer")
		});

	SECTION("formatting to plain text") {
		const std::string expected =
			"this one \n"
			"is going \n"
			"to be \n"
			"wrapped\n"
			"this one is going to be wrapped at the \n"
			"window border\n"
			"this one is going to be preserved even though it's much longer\n";
		REQUIRE(fmt.format_text_plain(10, 40) == expected);
	}

	SECTION("formatting to list") {
		const std::string expected =
			"{list"
				"{listitem text:\"this one \"}"
				"{listitem text:\"is going \"}"
				"{listitem text:\"to be \"}"
				"{listitem text:\"wrapped\"}"
				"{listitem text:\"this one is going to be wrapped at the \"}"
				"{listitem text:\"window border\"}"
				"{listitem text:\"this one is going to be preserved even though it's much longer\"}"
			"}";
		REQUIRE(fmt.format_text_to_list(nullptr, "", 10, 40) == expected);
	}
}

TEST_CASE("regex manager is used by format_text_to_list if one is passed",
          "[textformatter]") {
	textformatter fmt;

	fmt.add_line(LineType::wrappable, "Highlight me please!");

	regexmanager rxmgr;
	// the choice of green text on red background does not reflect my personal
	// taste (or lack thereof) :)
	rxmgr.handle_action("highlight", {"article", "please", "green", "default"});

	const std::string expected =
		"{list"
			"{listitem text:\"Highlight me <0>please</>!\"}"
		"}";

	REQUIRE(fmt.format_text_to_list(&rxmgr, "article", 100) == expected);
}

TEST_CASE("<hr> is rendered properly", "[textformatter]") {
	textformatter fmt;

	fmt.add_line(LineType::hr, "");

	SECTION("width = 10") {
		const std::string expected =
			"\n"
			" -------- "
			"\n"
			"\n";
		REQUIRE(fmt.format_text_plain(10) == expected);
	}
}

TEST_CASE("wrappable sequences longer then format width are forced-wrapped",
          "[textformatter]") {
	textformatter fmt;
	fmt.add_line(LineType::wrappable, "0123456789101112");
	fmt.add_line(LineType::softwrappable, "0123456789101112");
	fmt.add_line(LineType::nonwrappable, "0123456789101112");

	const std::string expected =
		"01234\n"
		"56789\n"
		"10111\n"
		"2\n"
		"0123456789\n"
		"101112\n"
		"0123456789101112\n";
	REQUIRE(fmt.format_text_plain(5, 10) == expected);
}

<<<<<<< HEAD
/*
 * A simple wrapping function would simply split the line at the wrapping width.
 * This, while it technically works, misaligns the text if the line is split
 * before the whitespace separating the words.
 * For example:
 * "just a test"
 * would be wrapped as
 * "just"
 * " a "
 * "test"
 * on a screen 4 columns wide. In this example, the 'a' is misaligned on the
 * second line and it would make the text look jagged with a bigger input. Thus
 * spaces at the beginning of lines after wrapping should be dropped.
 */
TEST_CASE("textformatter: ignore whitespace that's going to be wrapped onto the next line") {
=======
TEST_CASE("when wrapping, spaces at the beginning of lines are dropped",
          "[textformatter]") {
>>>>>>> de6af47b
	textformatter fmt;
	fmt.add_line(LineType::wrappable, "just a test");

	const std::string expected =
		"just\n"
		"a \n"
		"test\n";
	REQUIRE(fmt.format_text_plain(4) == expected);
}

TEST_CASE("softwrappable lines are wrapped by format_text_to_list if "
          "total_width != 0", "[textformatter]") {
	textformatter fmt;
	fmt.add_line(LineType::softwrappable, "just a test");
	const size_t wrap_width = 100;
	regexmanager * rxman = nullptr;
	const std::string location = "";

	SECTION("total_width == 4") {
		const std::string expected =
			"{list"
				"{listitem text:\"just\"}"
				"{listitem text:\"a \"}"
				"{listitem text:\"test\"}"
			"}";
		REQUIRE(fmt.format_text_to_list(rxman, location, wrap_width, 4) == expected);
	}

	SECTION("total_width == 0") {
		const std::string expected =
			"{list"
				"{listitem text:\"just a test\"}"
			"}";
		REQUIRE(fmt.format_text_to_list(rxman, location, wrap_width, 0) == expected);
	}
}<|MERGE_RESOLUTION|>--- conflicted
+++ resolved
@@ -94,7 +94,6 @@
 	REQUIRE(fmt.format_text_plain(5, 10) == expected);
 }
 
-<<<<<<< HEAD
 /*
  * A simple wrapping function would simply split the line at the wrapping width.
  * This, while it technically works, misaligns the text if the line is split
@@ -109,11 +108,8 @@
  * second line and it would make the text look jagged with a bigger input. Thus
  * spaces at the beginning of lines after wrapping should be dropped.
  */
-TEST_CASE("textformatter: ignore whitespace that's going to be wrapped onto the next line") {
-=======
-TEST_CASE("when wrapping, spaces at the beginning of lines are dropped",
-          "[textformatter]") {
->>>>>>> de6af47b
+TEST_CASE("textformatter: ignore whitespace that's going to be wrapped onto "
+          "the next line", "[textformatter]") {
 	textformatter fmt;
 	fmt.add_line(LineType::wrappable, "just a test");
 
