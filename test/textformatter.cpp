--- conflicted
+++ resolved
@@ -9,14 +9,9 @@
 
 	fmt.add_lines(
 		{
-<<<<<<< HEAD
-			std::make_pair(wrappable, "this one is going to be wrapped"),
-			std::make_pair(softwrappable, "this one is going to be wrapped at the window border"),
-			std::make_pair(nonwrappable, "this one is going to be preserved even though it's much longer")
-=======
 			std::make_pair(LineType::wrappable, "this one is going to be wrapped"),
-			std::make_pair(LineType::nonwrappable, "this one is going to be preserved")
->>>>>>> 16cb191d
+			std::make_pair(LineType::softwrappable, "this one is going to be wrapped at the window border"),
+			std::make_pair(LineType::nonwrappable, "this one is going to be preserved even though it's much longer")
 		});
 
 	SECTION("formatting to plain text") {
@@ -81,14 +76,9 @@
 
 TEST_CASE("textformatter: wrappable sequences longer then format width are forced-wrapped") {
 	textformatter fmt;
-<<<<<<< HEAD
-	fmt.add_line(wrappable, "0123456789101112");
-	fmt.add_line(softwrappable, "0123456789101112");
-	fmt.add_line(nonwrappable, "0123456789101112");
-=======
-	fmt.add_line(LineType::wrappable, "0123456789");
-	fmt.add_line(LineType::nonwrappable, "0123456789");
->>>>>>> 16cb191d
+	fmt.add_line(LineType::wrappable, "0123456789101112");
+	fmt.add_line(LineType::softwrappable, "0123456789101112");
+	fmt.add_line(LineType::nonwrappable, "0123456789101112");
 
 	const std::string expected =
 		"01234\n"
@@ -128,11 +118,7 @@
 
 TEST_CASE("textformatter: softwrappable lines are wrapped by format_text_to_list if total_width != 0") {
 	textformatter fmt;
-<<<<<<< HEAD
-	fmt.add_line(softwrappable, "just a test");
-=======
-	fmt.add_line(LineType::nonwrappable, "just a test");
->>>>>>> 16cb191d
+	fmt.add_line(LineType::softwrappable, "just a test");
 	const size_t wrap_width = 100;
 	regexmanager * rxman = nullptr;
 	const std::string location = "";
