#include <filebrowser_formaction.h>
#include <formatstring.h>
#include <logger.h>
#include <config.h>
#include <view.h>
#include <utils.h>
#include <strprintf.h>

#include <iostream>
#include <iomanip>
#include <sstream>
#include <cstring>

#include <unistd.h>
#include <sys/types.h>
#include <sys/stat.h>
#include <dirent.h>
#include <sys/param.h>
#include <pwd.h>
#include <grp.h>


namespace newsbeuter {

filebrowser_formaction::filebrowser_formaction(view * vv, std::string formstr)
	: formaction(vv,formstr), quit(false)
{
	// In filebrowser, keyboard focus is at the input field, so user can't
	// possibly use 'q' key to exit the dialog
	keymap *keys = vv->get_keys();
	keys->set_key(OP_QUIT, "ESC", id());
	vv->set_keymap(keys);
}

filebrowser_formaction::~filebrowser_formaction() { }

void filebrowser_formaction::process_operation(operation op, bool /* automatic */, std::vector<std::string> * /* args */) {
	switch (op) {
	case OP_OPEN: {
		/*
		 * whenever "ENTER" is hit, we need to distinguish two different cases:
		 *   - the focus is in the list of files, then we need to set the filename field to the currently selected entry
		 *   - the focus is in the filename field, then the filename needs to be returned.
		 */
		LOG(level::DEBUG,"filebrowser_formaction: 'opening' item");
		std::string focus = f->get_focus();
		if (focus.length() > 0) {
			if (focus == "files") {
				std::string selection = f->get("listposname");
				char filetype = selection[0];
				selection.erase(0,1);
				std::string filename(selection);
				switch (filetype) {
				case 'd': {
					std::string fileswidth = f->get("files:w");
					unsigned int width = utils::to_u(fileswidth);

					fmtstr_formatter fmt;
					fmt.register_fmt('N', PROGRAM_NAME);
					fmt.register_fmt('V', PROGRAM_VERSION);
					fmt.register_fmt('f', filename);
					f->set("head", fmt.do_format(v->get_cfg()->get_configvalue("filebrowser-title-format"), width));
					::chdir(filename.c_str());
					f->set("listpos","0");
					char cwdtmp[MAXPATHLEN];
					::getcwd(cwdtmp,sizeof(cwdtmp));
					std::string fn(cwdtmp);
					fn.append(NEWSBEUTER_PATH_SEP);
					std::string fnstr = f->get("filenametext");
					const char * base = strrchr(fnstr.c_str(),'/');
					if (!base)
						base = fnstr.c_str();
					fn.append(base);
					f->set("filenametext",fn);
					do_redraw = true;
				}
				break;
				case '-': {
					char cwdtmp[MAXPATHLEN];
					::getcwd(cwdtmp,sizeof(cwdtmp));
					std::string fn(cwdtmp);
					fn.append(NEWSBEUTER_PATH_SEP);
					fn.append(filename);
					f->set("filenametext",fn);
					f->set_focus("filename");
				}
				break;
				default:
					// TODO: show error message
					break;
				}
			} else {
				bool do_pop = true;
				std::string fn = f->get("filenametext");
				struct stat sbuf;
				/*
				 * this check is very important, as people will kill us if they accidentaly overwrote their files
				 * with no further warning...
				 */
				if (::stat(fn.c_str(), &sbuf)!=-1) {
					f->set_focus("files");
					if (v->confirm(strprintf::fmt(_("Do you really want to overwrite `%s' (y:Yes n:No)? "), fn), _("yn")) == *_("n")) {
						do_pop = false;
					}
					f->set_focus("filenametext");
				}
				if (do_pop)
					v->pop_current_formaction();
			}
		}
	}
	break;
	case OP_QUIT:
		LOG(level::DEBUG,"view::filebrowser: quitting");
		v->pop_current_formaction();
		f->set("filenametext", "");
		break;
	case OP_HARDQUIT:
		LOG(level::DEBUG,"view::filebrowser: hard quitting");
		while (v->formaction_stack_size() >0) {
			v->pop_current_formaction();
		}
		f->set("filenametext", "");
		break;
	default:
		break;
	}
}

void filebrowser_formaction::prepare() {
	/*
	 * prepare is always called before an operation is processed,
	 * and if a redraw is necessary, it updates the list of files
	 * in the current directory.
	 */
	if (do_redraw) {
		char cwdtmp[MAXPATHLEN];
		std::string code = "{list";
		::getcwd(cwdtmp,sizeof(cwdtmp));

		DIR * dirp = ::opendir(cwdtmp);
		if (dirp) {
			struct dirent * de = ::readdir(dirp);
			while (de) {
				if (strcmp(de->d_name,".")!=0)
					code.append(add_file(de->d_name));
				de = ::readdir(dirp);
			}
			::closedir(dirp);
		}

		code.append("}");

		f->modify("files", "replace_inner", code);
		do_redraw = false;
	}

}

void filebrowser_formaction::init() {
	char cwdtmp[MAXPATHLEN];
	::getcwd(cwdtmp,sizeof(cwdtmp));

	set_keymap_hints();

	f->set("fileprompt", _("File: "));

	if (dir == "") {
		std::string save_path = v->get_cfg()->get_configvalue("save-path");

<<<<<<< HEAD
		LOG(level::DEBUG,"view::filebrowser: save-path is '%s'",save_path.c_str());
=======
		LOG(LOG_DEBUG, "view::filebrowser: save-path is '%s'", save_path);
>>>>>>> e4f13427

		dir = save_path;
	}

<<<<<<< HEAD
	LOG(level::DEBUG, "view::filebrowser: chdir(%s)", dir.c_str());
=======
	LOG(LOG_DEBUG, "view::filebrowser: chdir(%s)", dir);
>>>>>>> e4f13427

	::chdir(dir.c_str());
	::getcwd(cwdtmp,sizeof(cwdtmp));

	f->set("filenametext", default_filename);

	f->set("head", strprintf::fmt(_("%s %s - Save File - %s"), PROGRAM_NAME, PROGRAM_VERSION, cwdtmp));
}

keymap_hint_entry * filebrowser_formaction::get_keymap_hint() {
	static keymap_hint_entry hints[] = {
		{ OP_QUIT, _("Cancel") },
		{ OP_OPEN, _("Save") },
		{ OP_NIL, nullptr }
	};
	return hints;
}

std::string filebrowser_formaction::add_file(std::string filename) {
	std::string retval;
	struct stat sb;
	if (::stat(filename.c_str(),&sb)==0) {
		char ftype = get_filetype(sb.st_mode);

		std::string rwxbits = get_rwx(sb.st_mode & 0777);
		std::string owner = get_owner(sb.st_uid);
		std::string group = get_group(sb.st_gid);

		std::string sizestr = strprintf::fmt("%12u", sb.st_size);
		std::string line = strprintf::fmt("%c%s %s %s %s %s", ftype, rwxbits, owner, group, sizestr, filename);
		retval = strprintf::fmt("{listitem[%c%s] text:%s}", ftype, stfl::quote(filename), stfl::quote(line));
	}
	return retval;
}

std::string filebrowser_formaction::get_rwx(unsigned short val) {
	std::string str;
	const char * bitstrs[] = { "---", "--x", "-w-", "-wx", "r--", "r-x", "rw-", "rwx" };
	for (int i=0; i<3; ++i) {
		unsigned char bits = val % 8;
		val /= 8;
		str.insert(0, bitstrs[bits]);
	}
	return str;
}

char filebrowser_formaction::get_filetype(mode_t mode) {
	static struct flag_char {
		mode_t flag;
		char ftype;
	} flags[] = {
		{ S_IFREG, '-' }, { S_IFDIR, 'd' }, { S_IFBLK, 'b' }, { S_IFCHR, 'c' },
		{ S_IFIFO, 'p' }, { S_IFLNK, 'l' }, { 0      ,  0  }
	};
	for (unsigned int i=0; flags[i].flag != 0; i++) {
		if (mode & flags[i].flag)
			return flags[i].ftype;
	}
	return '?';
}

std::string filebrowser_formaction::get_owner(uid_t uid) {
	struct passwd * spw = getpwuid(uid);
	if (spw) {
		std::string owner = spw->pw_name;
		for (int i=owner.length(); i<8; ++i) {
			owner.append(" ");
		}
		return owner;
	}
	return "????????";
}

std::string filebrowser_formaction::get_group(gid_t gid) {
	struct group * sgr = getgrgid(gid);
	if (sgr) {
		std::string group = sgr->gr_name;
		for (int i=group.length(); i<8; ++i) {
			group.append(" ");
		}
		return group;
	}
	return "????????";
}

std::string filebrowser_formaction::title() {
	char cwdtmp[MAXPATHLEN];
	::getcwd(cwdtmp,sizeof(cwdtmp));
	return strprintf::fmt(_("Save File - %s"), cwdtmp);
}

}<|MERGE_RESOLUTION|>--- conflicted
+++ resolved
@@ -168,20 +168,12 @@
 	if (dir == "") {
 		std::string save_path = v->get_cfg()->get_configvalue("save-path");
 
-<<<<<<< HEAD
-		LOG(level::DEBUG,"view::filebrowser: save-path is '%s'",save_path.c_str());
-=======
-		LOG(LOG_DEBUG, "view::filebrowser: save-path is '%s'", save_path);
->>>>>>> e4f13427
+		LOG(level::DEBUG,"view::filebrowser: save-path is '%s'",save_path);
 
 		dir = save_path;
 	}
 
-<<<<<<< HEAD
-	LOG(level::DEBUG, "view::filebrowser: chdir(%s)", dir.c_str());
-=======
-	LOG(LOG_DEBUG, "view::filebrowser: chdir(%s)", dir);
->>>>>>> e4f13427
+	LOG(level::DEBUG, "view::filebrowser: chdir(%s)", dir);
 
 	::chdir(dir.c_str());
 	::getcwd(cwdtmp,sizeof(cwdtmp));
