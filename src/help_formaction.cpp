--- conflicted
+++ resolved
@@ -115,21 +115,12 @@
 						line = strprintf::fmt("%s%s%s%s", desc.cmd, tabs_1, tabs_2, desc.desc);
 						break;
 					}
-<<<<<<< HEAD
-					LOG(level::DEBUG, "help_formaction::prepare: step 1 - line = %s", line.c_str());
+					LOG(level::DEBUG, "help_formaction::prepare: step 1 - line = %s", line);
 					line = utils::quote_for_stfl(line);
-					LOG(level::DEBUG, "help_formaction::prepare: step 2 - line = %s", line.c_str());
+					LOG(level::DEBUG, "help_formaction::prepare: step 2 - line = %s", line);
 					if (apply_search && searchphrase.length() > 0) {
 						line = utils::replace_all(line, searchphrase, highlighted_searchphrase);
-						LOG(level::DEBUG, "help_formaction::prepare: step 3 - line = %s", line.c_str());
-=======
-					LOG(LOG_DEBUG, "help_formaction::prepare: step 1 - line = %s", line);
-					line = utils::quote_for_stfl(line);
-					LOG(LOG_DEBUG, "help_formaction::prepare: step 2 - line = %s", line);
-					if (apply_search && searchphrase.length() > 0) {
-						line = utils::replace_all(line, searchphrase, highlighted_searchphrase);
-						LOG(LOG_DEBUG, "help_formaction::prepare: step 3 - line = %s", line);
->>>>>>> e4f13427
+						LOG(level::DEBUG, "help_formaction::prepare: step 3 - line = %s", line);
 					}
 					listfmt.add_line(line);
 				}
