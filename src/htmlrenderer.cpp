#include <htmlrenderer.h>
#include <tagsouppullparser.h>
#include <utils.h>
#include <strprintf.h>
#include <sstream>
#include <cstdio>
#include <iostream>
#include <cstring>
#include <stdexcept>
#include <algorithm>
#include <logger.h>
#include <libgen.h>
#include <config.h>

namespace newsbeuter {

htmlrenderer::htmlrenderer(bool raw) : raw_(raw) {
	tags["a"] = htmltag::A;
	tags["embed"] = htmltag::EMBED;
	tags["br"] = htmltag::BR;
	tags["pre"] = htmltag::PRE;
	tags["ituneshack"] = htmltag::ITUNESHACK;
	tags["img"] = htmltag::IMG;
	tags["blockquote"] = htmltag::BLOCKQUOTE;
	tags["aside"] = htmltag::BLOCKQUOTE;
	tags["p"] = htmltag::P;
	tags["h1"] = htmltag::H1;
	tags["h2"] = htmltag::H2;
	tags["h3"] = htmltag::H3;
	tags["h4"] = htmltag::H4;
	tags["ol"] = htmltag::OL;
	tags["ul"] = htmltag::UL;
	tags["li"] = htmltag::LI;
	tags["dt"] = htmltag::DT;
	tags["dd"] = htmltag::DD;
	tags["dl"] = htmltag::DL;
	tags["sup"] = htmltag::SUP;
	tags["sub"] = htmltag::SUB;
	tags["hr"] = htmltag::HR;
	tags["b"] = htmltag::STRONG;
	tags["strong"] = htmltag::STRONG;
	tags["u"] = htmltag::UNDERLINE;
	tags["q"] = htmltag::QUOTATION;
	tags["script"] = htmltag::SCRIPT;
	tags["style"] = htmltag::STYLE;
	tags["table"] = htmltag::TABLE;
	tags["th"] = htmltag::TH;
	tags["tr"] = htmltag::TR;
	tags["td"] = htmltag::TD;
}

void htmlrenderer::render(
		const std::string& source,
		std::vector<std::pair<LineType, std::string>>& lines,
		std::vector<linkpair>& links,
		const std::string& url)
{
	std::istringstream input(source);
	render(input, lines, links, url);
}


unsigned int htmlrenderer::add_link(
		std::vector<linkpair>& links,
		const std::string& link, link_type type)
{
	bool found = false;
	unsigned int i=1;
	for (auto l : links) {
		if (l.first == link) {
			found = true;
			break;
		}
		i++;
	}
	if (!found)
		links.push_back(linkpair(link,type));

	return i;
}

void htmlrenderer::render(
		std::istream& input,
		std::vector<std::pair<LineType, std::string>>& lines,
		std::vector<linkpair>& links,
		const std::string& url)
{
	unsigned int image_count = 0;
	std::string curline;
	int indent_level = 0;
	bool inside_li = false, is_ol = false, inside_pre = false;
	bool itunes_hack = false;
	size_t inside_script = 0;
	size_t inside_style = 0;
	std::vector<unsigned int> ol_counts;
	std::vector<char> ol_types;
	htmltag current_tag;
	int link_num = -1;
	std::vector<Table> tables;

	/*
	 * to render the HTML, we use a self-developed "XML" pull parser.
	 *
	 * A pull parser works like this:
	 *   - we feed it with an XML stream
	 *   - we then gather an iterator
	 *   - we then can iterate over all continuous elements, such as start tag, close tag, text element, ...
	 */
	tagsouppullparser xpp;
	xpp.set_input(input);

	for (tagsouppullparser::event e = xpp.next(); e != tagsouppullparser::event::END_DOCUMENT; e = xpp.next()) {
		std::string tagname;
		switch (e) {
		case tagsouppullparser::event::START_TAG:
			tagname = xpp.get_text();
			std::transform(tagname.begin(), tagname.end(), tagname.begin(), ::tolower);
			current_tag = tags[tagname];

			switch (current_tag) {
			case htmltag::A: {
				std::string link;
				try {
					link = xpp.get_attribute_value("href");
				} catch (const std::invalid_argument& ) {
					LOG(level::WARN,"htmlrenderer::render: found a tag with no href attribute");
					link = "";
				}
				if (link.length() > 0) {
					link_num = add_link(links,utils::censor_url(utils::absolute_url(url,link)), link_type::HREF);
					if (!raw_)
						curline.append("<u>");
				}
			}
			break;
			case htmltag::STRONG:
				if (!raw_)
					curline.append("<b>");
				break;
			case htmltag::UNDERLINE:
				if (!raw_)
					curline.append("<u>");
				break;
			case htmltag::QUOTATION:
				if (!raw_)
					curline.append("\"");
				break;

			case htmltag::EMBED: {
				std::string type;
				try {
					type = xpp.get_attribute_value("type");
				} catch (const std::invalid_argument& ) {
					LOG(level::WARN, "htmlrenderer::render: found embed object without type attribute");
					type = "";
				}
				if (type == "application/x-shockwave-flash") {
					std::string link;
					try {
						link = xpp.get_attribute_value("src");
					} catch (const std::invalid_argument& ) {
						LOG(level::WARN, "htmlrenderer::render: found embed object without src attribute");
						link = "";
					}
					if (link.length() > 0) {
<<<<<<< HEAD
						link_num = add_link(links,utils::censor_url(utils::absolute_url(url,link)), link_type::EMBED);
						curline.append(utils::strprintf("[%s %u]", _("embedded flash:"), link_num));
=======
						link_num = add_link(links,utils::censor_url(utils::absolute_url(url,link)), LINK_EMBED);
						curline.append(strprintf::fmt("[%s %u]", _("embedded flash:"), link_num));
>>>>>>> e4f13427
					}
				}
			}
			break;

			case htmltag::BR:
				add_line(curline, tables, lines);
				prepare_new_line(curline, tables.size() ? 0 : indent_level);
				break;

			case htmltag::PRE:
				inside_pre = true;
				add_nonempty_line(curline, tables, lines);
				prepare_new_line(curline,  tables.size() ? 0 : indent_level);
				break;

			case htmltag::ITUNESHACK:
				itunes_hack = true;
				break;

			case htmltag::IMG: {
				std::string imgurl;
				std::string imgtitle;
				try {
					imgurl = xpp.get_attribute_value("src");
				} catch (const std::invalid_argument& ) {
					LOG(level::WARN,"htmlrenderer::render: found img tag with no src attribute");
					imgurl = "";
				}
				try {
					imgtitle = xpp.get_attribute_value("title");
				} catch (const std::invalid_argument& ) {
					imgtitle = "";
				}
				if (imgurl.length() > 0) {
					if (imgurl.substr(0,5) == "data:") {
						link_num = add_link(links, "inline image", link_type::IMG);
					} else {
						link_num = add_link(links,utils::censor_url(utils::absolute_url(url,imgurl)), link_type::IMG);
					}
					if (imgtitle != "") {
						curline.append(strprintf::fmt("[%s %u: %s]", _("image"), link_num, imgtitle));
					} else {
						curline.append(strprintf::fmt("[%s %u]", _("image"), link_num));
					}
					image_count++;
				}
			}
			break;

			case htmltag::BLOCKQUOTE:
				++indent_level;
				add_nonempty_line(curline, tables, lines);
				add_line("", tables, lines);
				prepare_new_line(curline, tables.size() ? 0 : indent_level);
				break;

			case htmltag::H1:
			case htmltag::H2:
			case htmltag::H3:
			case htmltag::H4:
			case htmltag::P:
				{
				add_nonempty_line(curline, tables, lines);
				if (lines.size() > 0) {
					std::string::size_type last_line_len =
						lines[lines.size()-1].second.length();
					if (last_line_len > static_cast<unsigned int>(indent_level*2))
						add_line("", tables, lines);
				}
				prepare_new_line(curline,  tables.size() ? 0 : indent_level);
				}
				break;

			case htmltag::OL:
				is_ol = true;
				{
					unsigned int ol_count = 1;
					std::string ol_count_str;
					try {
						ol_count_str = xpp.get_attribute_value("start");
					} catch (const std::invalid_argument& ) {
						ol_count_str = "1";
					}
					ol_count = utils::to_u(ol_count_str, 1);
					ol_counts.push_back(ol_count);

					std::string ol_type;
					try {
						ol_type = xpp.get_attribute_value("type");
						if (ol_type != "1" && ol_type != "a" && ol_type != "A" && ol_type != "i" && ol_type != "I") {
							ol_type = "1";
						}
					} catch (const std::invalid_argument& ) {
						ol_type = "1";
					}
					ol_types.push_back(ol_type[0]);
				}
				add_nonempty_line(curline, tables, lines);
				add_line("", tables, lines);
				prepare_new_line(curline,  tables.size() ? 0 : indent_level);
				break;

			case htmltag::UL:
				is_ol = false;
				add_nonempty_line(curline, tables, lines);
				add_line("", tables, lines);
				prepare_new_line(curline,  tables.size() ? 0 : indent_level);
				break;

			case htmltag::LI:
				if (inside_li) {
					indent_level-=2;
					if (indent_level < 0) indent_level = 0;
					add_nonempty_line(curline, tables, lines);
					prepare_new_line(curline,  tables.size() ? 0 : indent_level);
				}
				inside_li = true;
				add_nonempty_line(curline, tables, lines);
				prepare_new_line(curline,  tables.size() ? 0 : indent_level);
				indent_level+=2;
				if (is_ol && ol_counts.size() != 0) {
					curline.append(strprintf::fmt("%s. ", format_ol_count(ol_counts[ol_counts.size()-1], ol_types[ol_types.size()-1])));
					++ol_counts[ol_counts.size()-1];
				} else {
					curline.append("  * ");
				}
				break;

			case htmltag::DT:
				add_nonempty_line(curline, tables, lines);
				prepare_new_line(curline,  tables.size() ? 0 : indent_level);
				break;

			case htmltag::DD:
				indent_level+=4;
				add_nonempty_line(curline, tables, lines);
				prepare_new_line(curline,  tables.size() ? 0 : indent_level);
				break;

			case htmltag::DL:
				// ignore tag
				break;

			case htmltag::SUP:
				curline.append("^");
				break;

			case htmltag::SUB:
				curline.append("[");
				break;

			case htmltag::HR:
				add_nonempty_line(curline, tables, lines);
				prepare_new_line(curline,  tables.size() ? 0 : indent_level);
				add_hr(lines);
				break;

			case htmltag::SCRIPT:
				add_nonempty_line(curline, tables, lines);
				prepare_new_line(curline,  tables.size() ? 0 : indent_level);

				// don't render scripts, ignore current line
				inside_script++;
				break;

			case htmltag::STYLE:
				inside_style++;
				break;

			case htmltag::TABLE: {
				add_nonempty_line(curline, tables, lines);
				prepare_new_line(curline, 0); // no indent in tables

				bool border = false;
				try {
					std::string b = xpp.get_attribute_value("border");
					border = (utils::to_u(b, 0) > 0);
				} catch (const std::invalid_argument& ) {
					// is ok, no border then
				}
				tables.push_back(Table(border));
				break;
			}

			case htmltag::TR:
				if (!tables.empty())
					tables.back().start_row();
				break;

			case htmltag::TH: {
				size_t span = 1;
				try {
					span = utils::to_u(xpp.get_attribute_value("colspan"), 1);
				} catch (const std::invalid_argument& ) {
					// is ok, span 1 then
				}
				if (!tables.empty())
					tables.back().start_cell(span);
				curline.append("<b>");
				break;
			}

			case htmltag::TD: {
				size_t span = 1;
				try {
					span = utils::to_u(xpp.get_attribute_value("colspan"), 1);
				} catch (const std::invalid_argument& ) {
					// is ok, span 1 then
				}
				if (!tables.empty())
					tables.back().start_cell(span);
				break;
			}
			}
			break;

		case tagsouppullparser::event::END_TAG:
			tagname = xpp.get_text();
			std::transform(tagname.begin(), tagname.end(), tagname.begin(), ::tolower);
			current_tag = tags[tagname];

			switch (current_tag) {
			case htmltag::BLOCKQUOTE:
				--indent_level;
				if (indent_level < 0) indent_level = 0;
				add_nonempty_line(curline, tables, lines);
				add_line("", tables, lines);
				prepare_new_line(curline,  tables.size() ? 0 : indent_level);
				break;

			case htmltag::OL:
				ol_types.pop_back();
				ol_counts.pop_back();
			// fall-through
			case htmltag::UL:
				if (inside_li) {
					indent_level-=2;
					if (indent_level < 0) indent_level = 0;
					add_nonempty_line(curline, tables, lines);
					prepare_new_line(curline,  tables.size() ? 0 : indent_level);
				}
				add_nonempty_line(curline, tables, lines);
				add_line("", tables, lines);
				prepare_new_line(curline,  tables.size() ? 0 : indent_level);
				break;

			case htmltag::DT:
				add_nonempty_line(curline, tables, lines);
				add_line("", tables, lines);
				prepare_new_line(curline,  tables.size() ? 0 : indent_level);
				break;

			case htmltag::DD:
				indent_level-=4;
				if (indent_level < 0) indent_level = 0;
				add_nonempty_line(curline, tables, lines);
				add_line("", tables, lines);
				prepare_new_line(curline,  tables.size() ? 0 : indent_level);
				break;

			case htmltag::DL:
				// ignore tag
				break;

			case htmltag::LI:
				indent_level-=2;
				if (indent_level < 0) indent_level = 0;
				inside_li = false;
				add_nonempty_line(curline, tables, lines);
				prepare_new_line(curline,  tables.size() ? 0 : indent_level);
				break;

			case htmltag::H1:
				if (line_is_nonempty(curline)) {
					add_line(curline, tables, lines);
					size_t llen = utils::strwidth_stfl(curline);
					prepare_new_line(curline,  tables.size() ? 0 : indent_level);
					add_line(std::string(llen, '-'), tables, lines);
				}
				prepare_new_line(curline,  tables.size() ? 0 : indent_level);
				break;

			case htmltag::H2:
			case htmltag::H3:
			case htmltag::H4:
			case htmltag::P:
				add_nonempty_line(curline, tables, lines);
				prepare_new_line(curline,  tables.size() ? 0 : indent_level);
				break;

			case htmltag::PRE:
				add_line_softwrappable(curline, lines);
				prepare_new_line(curline,  tables.size() ? 0 : indent_level);
				inside_pre = false;
				break;

			case htmltag::SUB:
				curline.append("]");
				break;

			case htmltag::SUP:
				// has closing tag, but we render nothing.
				break;

			case htmltag::A:
				if (link_num != -1) {
					if (!raw_)
						curline.append("</>");
					curline.append(strprintf::fmt("[%d]", link_num));
					link_num = -1;
				}
				break;

			case htmltag::UNDERLINE:
				if (!raw_)
					curline.append("</>");
				break;

			case htmltag::STRONG:
				if (!raw_)
					curline.append("</>");
				break;

			case htmltag::QUOTATION:
				if (!raw_)
					curline.append("\"");
				break;

			case htmltag::EMBED:
			case htmltag::BR:
			case htmltag::ITUNESHACK:
			case htmltag::IMG:
			case htmltag::HR:
				// ignore closing tags
				break;

			case htmltag::SCRIPT:
				// don't render scripts, ignore current line
				if (inside_script)
					inside_script--;
				prepare_new_line(curline,  tables.size() ? 0 : indent_level);
				break;

			case htmltag::STYLE:
				if (inside_style)
					inside_style--;
				break;

			case htmltag::TABLE:
				add_nonempty_line(curline, tables, lines);
				prepare_new_line(curline, 0); // no indent in tables

				if (!tables.empty()) {
					std::vector<std::pair<LineType, std::string>> table_text;
					tables.back().complete_cell();
					tables.back().complete_row();
					render_table(tables.back(), table_text);
					tables.pop_back();

					if (!tables.empty()) { // still a table on the outside?
						for (size_t idx=0; idx < table_text.size(); ++idx)
							tables.back().add_text(table_text[idx].second); // add rendered table to current cell
					} else {
						for (size_t idx=0; idx < table_text.size(); ++idx) {
							std::string s = table_text[idx].second;
							while (s.length() > 0 && s[0] == '\n')
								s.erase(0, 1);
							add_line_nonwrappable(s, lines);
						}
					}
				}
				prepare_new_line(curline, tables.size() ? 0: indent_level);
				break;


			case htmltag::TR:
				add_nonempty_line(curline, tables, lines);
				prepare_new_line(curline, 0); // no indent in tables

				if (!tables.empty())
					tables.back().complete_row();
				break;

			case htmltag::TH:
				if (!tables.empty()) {
					curline.append("</>");
				}

				add_nonempty_line(curline, tables, lines);
				prepare_new_line(curline, 0); // no indent in tables

				if (!tables.empty()) {
					tables.back().complete_cell();
				}
				break;

			case htmltag::TD:
				add_nonempty_line(curline, tables, lines);
				prepare_new_line(curline, 0); // no indent in tables

				if (!tables.empty())
					tables.back().complete_cell();
				break;
			}
			break;

		case tagsouppullparser::event::TEXT: {
			auto text = utils::quote_for_stfl(xpp.get_text());
			if (itunes_hack) {
				std::vector<std::string> paragraphs = utils::tokenize_nl(text);
				for (auto paragraph : paragraphs) {
					if (paragraph != "\n") {
						add_nonempty_line(curline, tables, lines);
						prepare_new_line(curline,  tables.size() ? 0 : indent_level);
						curline.append(paragraph);
					}
				}
			} else if (inside_pre) {
				std::vector<std::string> paragraphs = utils::tokenize_nl(text);
				for (auto paragraph : paragraphs) {
					if (paragraph == "\n") {
						add_line_softwrappable(curline, lines);
						prepare_new_line(curline,  tables.size() ? 0 : indent_level);
					} else {
						curline.append(paragraph);
					}
				}
			} else if (inside_script || inside_style) {
				// skip scripts and CSS styles
			} else {
				//strip leading whitespace
				bool had_whitespace = false;
				while (text.length() > 0 && (text[0] == '\n' || text[0] == ' ')) {
					text.erase(0, 1);
					had_whitespace = true;
				}
				if (line_is_nonempty(curline) && had_whitespace) {
					curline.append(" ");
				}
				//strip newlines
				text = utils::replace_all(text, "\n", " ");
				curline.append(text);
			}
		}
		break;
		default:
			/* do nothing */
			break;
		}
	}

	// and the rest
	add_nonempty_line(curline, tables, lines);

	// force all tables to be closed and rendered
	while (!tables.empty()) {
		std::vector<std::pair<LineType, std::string>> table_text;
		render_table(tables.back(), table_text);
		tables.pop_back();
		for (size_t idx=0; idx < table_text.size(); ++idx) {
			std::string s = table_text[idx].second;
			while (s.length() > 0 && s[0] == '\n')
				s.erase(0, 1);
			add_line_nonwrappable(s, lines);
		}
	}

	// add link list
	if (links.size() > 0) {
		add_line("", tables, lines);
		add_line(_("Links: "), tables, lines);
		for (unsigned int i=0; i<links.size(); ++i) {
			auto link_text = strprintf::fmt(
					"[%u]: %s (%s)",
					i+1,
					links[i].first,
					type2str(links[i].second));
			add_line_softwrappable(link_text, lines);
		}
	}
}

std::string htmlrenderer::render_hr(const unsigned int width) {
	std::string result = "\n ";
	result += std::string(width - 2, '-');
	result += " \n";

	return result;
}

std::string htmlrenderer::type2str(link_type type) {
	switch (type) {
	case link_type::HREF:
		return _("link");
	case link_type::IMG:
		return _("image");
	case link_type::EMBED:
		return _("embedded flash");
	default:
		return _("unknown (bug)");
	}
}

void htmlrenderer::add_nonempty_line(
		const std::string& curline,
		std::vector<Table>& tables,
		std::vector<std::pair<LineType, std::string>>& lines)
{
	if (line_is_nonempty(curline))
		add_line(curline, tables, lines);
}

void htmlrenderer::add_hr(std::vector<std::pair<LineType, std::string>>& lines) {
	lines.push_back(std::make_pair(LineType::hr, std::string("")));
}

void htmlrenderer::add_line(
		const std::string& curline,
		std::vector<Table>& tables,
		std::vector<std::pair<LineType, std::string>>& lines)
{
	if (tables.size())
		tables.back().add_text(curline);
	else
		lines.push_back(std::make_pair(LineType::wrappable, curline));
}

void htmlrenderer::add_line_softwrappable(
		const std::string& line,
		std::vector<std::pair<LineType, std::string>>& lines)
{
	lines.push_back(std::make_pair(LineType::softwrappable, line));
}

void htmlrenderer::add_line_nonwrappable(
		const std::string& line,
		std::vector<std::pair<LineType, std::string>>& lines)
{
	lines.push_back(std::make_pair(LineType::nonwrappable, line));
}

void htmlrenderer::prepare_new_line(std::string& line, int indent_level) {
	line = "";
	line.append(indent_level*2, ' ');
}

bool htmlrenderer::line_is_nonempty(const std::string& line) {
	for (std::string::size_type i=0; i<line.length(); ++i) {
		if (!isblank(line[i]) && line[i] != '\n' && line[i] && '\r')
			return true;
	}
	return false;
}


void htmlrenderer::TableRow::start_cell(size_t span) {
	inside = true;
	if (span < 1)
		span = 1;
	cells.push_back(TableCell(span));
}

void htmlrenderer::TableRow::add_text(const std::string& str) {
	if (!inside)
		start_cell(1); // colspan 1

	cells.back().text.push_back(str);
}

void htmlrenderer::TableRow::complete_cell() {
	inside = false;
}



void htmlrenderer::Table::start_cell(size_t span) {
	if (!inside)
		start_row();
	rows.back().start_cell(span);
}

void htmlrenderer::Table::complete_cell() {
	if (rows.size()) {
		rows.back().complete_cell();
	}
}

void htmlrenderer::Table::start_row() {
	if (rows.size() && rows.back().inside)
		rows.back().complete_cell();
	inside = true;
	rows.push_back(TableRow());
}

void htmlrenderer::Table::add_text(const std::string& str) {
	if (!inside)
		start_row();
	rows.back().add_text(str);
}

void htmlrenderer::Table::complete_row() {
	inside = false;
}

void htmlrenderer::render_table(
		const htmlrenderer::Table& table,
		std::vector<std::pair<LineType, std::string>>& lines)
{
	// get number of rows
	size_t rows = table.rows.size();

	// get maximum number of cells
	size_t cells = 0;
	for (size_t row=0; row < rows; row++) {
		size_t count = 0;
		for (size_t cell=0; cell < table.rows[row].cells.size(); cell++) {
			count += table.rows[row].cells[cell].span;
		}
		cells  = std::max(cells, count);
	}

	// get width of each row
	std::vector<size_t> cell_widths;
	cell_widths.resize(cells, 0);
	for (size_t row=0; row < rows; row++) {
		for (size_t cell=0; cell < table.rows[row].cells.size(); cell++) {
			size_t width = 0;
			if (table.rows[row].cells[cell].text.size()) {
				for (size_t idx=0; idx < table.rows[row].cells[cell].text.size(); idx++)
					width = std::max(width, utils::strwidth_stfl(table.rows[row].cells[cell].text[idx]));
			}
			if (table.rows[row].cells[cell].span > 1) {
				width += table.rows[row].cells[cell].span;
				width /= table.rows[row].cells[cell].span; // devide size evenly on columns (can be done better, I know)
			}
			cell_widths[cell] = std::max(cell_widths[cell], width);
		}
	}

	char hsep = '-';
	char vsep = '|';
	char hvsep = '+';

	// create a row separator
	std::string separator;
	if (table.border)
		separator += hvsep;
	for (size_t cell=0; cell < cells; cell++) {
		separator += std::string(cell_widths[cell], hsep);
		separator += hvsep;
	}

	if (!table.border)
		vsep = ' ';

	// render the table
	if (table.border)
		lines.push_back(std::make_pair(LineType::nonwrappable, separator));
	for (size_t row=0; row < rows; row++) {
		// calc height of this row
		size_t height = 0;
		for (size_t cell=0; cell < table.rows[row].cells.size(); cell++)
			height = std::max(height, table.rows[row].cells[cell].text.size());

		for (size_t idx=0; idx < height; ++idx) {
			std::string line;
			if (table.border)
				line += vsep;
			for (size_t cell=0; cell < table.rows[row].cells.size(); cell++) {
				size_t cell_width = 0;
				if (idx < table.rows[row].cells[cell].text.size()) {
<<<<<<< HEAD
					LOG(level::DEBUG, "row = %d cell = %d text = %s", row, cell, table.rows[row].cells[cell].text[idx].c_str());
=======
					LOG(LOG_DEBUG, "row = %d cell = %d text = %s", row, cell, table.rows[row].cells[cell].text[idx]);
>>>>>>> e4f13427
					cell_width = utils::strwidth_stfl(table.rows[row].cells[cell].text[idx]);
					line += table.rows[row].cells[cell].text[idx];
				}
				size_t reference_width = cell_widths[cell];
				if (table.rows[row].cells[cell].span > 1) {
					for (size_t ic=cell+1; ic < cell + table.rows[row].cells[cell].span; ++ic)
						reference_width += cell_widths[ic]+1;
				}
				LOG(level::DEBUG, "cell_width = %d reference_width = %d", cell_width, reference_width);
				if (cell_width < reference_width) // pad, if necessary
					line += std::string(reference_width - cell_width, ' ');

				if (cell < table.rows[row].cells.size()-1)
					line += vsep;
			}
			if (table.border)
				line += vsep;
			lines.push_back(std::make_pair(LineType::nonwrappable, line));
		}
		if (table.border)
			lines.push_back(std::make_pair(LineType::nonwrappable, separator));
	}
}

std::string htmlrenderer::get_char_numbering(unsigned int count) {
	std::string result;
	do {
		count--;
		result.append(1, 'a'+(count % 26));
		count /= 26;
	} while (count > 0);
	std::reverse(result.begin(), result.end());
	return result;
}

std::string htmlrenderer::get_roman_numbering(unsigned int count) {
	unsigned int values[] = { 1000, 900, 500, 400, 100, 90, 50, 40, 10, 9, 5, 4, 1 };
	const char * numerals[] = { "m", "cm", "d", "cd", "c", "xc", "l", "xl", "x", "ix", "v", "iv", "i" };
	std::string result;
	for (unsigned int i=0; i<(sizeof(values)/sizeof(values[0])); i++) {
		while (count >= values[i]) {
			count -= values[i];
			result.append(numerals[i]);
		}
	}
	return result;
}


std::string htmlrenderer::format_ol_count(unsigned int count, char type) {
	switch (type) {
	case 'a':
		return get_char_numbering(count);
	case 'A': {
		std::string num = get_char_numbering(count);
		std::transform(num.begin(), num.end(), num.begin(), ::toupper);
		return num;
	}
	case 'i':
		return get_roman_numbering(count);
	case 'I': {
		std::string roman = get_roman_numbering(count);
		std::transform(roman.begin(), roman.end(), roman.begin(), ::toupper);
		return roman;
	}
	case '1':
	default:
		return strprintf::fmt("%2u", count);
	}
}

}
<|MERGE_RESOLUTION|>--- conflicted
+++ resolved
@@ -163,13 +163,8 @@
 						link = "";
 					}
 					if (link.length() > 0) {
-<<<<<<< HEAD
 						link_num = add_link(links,utils::censor_url(utils::absolute_url(url,link)), link_type::EMBED);
-						curline.append(utils::strprintf("[%s %u]", _("embedded flash:"), link_num));
-=======
-						link_num = add_link(links,utils::censor_url(utils::absolute_url(url,link)), LINK_EMBED);
 						curline.append(strprintf::fmt("[%s %u]", _("embedded flash:"), link_num));
->>>>>>> e4f13427
 					}
 				}
 			}
@@ -842,11 +837,7 @@
 			for (size_t cell=0; cell < table.rows[row].cells.size(); cell++) {
 				size_t cell_width = 0;
 				if (idx < table.rows[row].cells[cell].text.size()) {
-<<<<<<< HEAD
-					LOG(level::DEBUG, "row = %d cell = %d text = %s", row, cell, table.rows[row].cells[cell].text[idx].c_str());
-=======
-					LOG(LOG_DEBUG, "row = %d cell = %d text = %s", row, cell, table.rows[row].cells[cell].text[idx]);
->>>>>>> e4f13427
+					LOG(level::DEBUG, "row = %d cell = %d text = %s", row, cell, table.rows[row].cells[cell].text[idx]);
 					cell_width = utils::strwidth_stfl(table.rows[row].cells[cell].text[idx]);
 					line += table.rows[row].cells[cell].text[idx];
 				}
