#include <stflpp.h>
#include <utils.h>
#include <queueloader.h>
#include <cstdlib>
#include <logger.h>
#include <fstream>
#include <cstring>
#include <config.h>
#include <libgen.h>

#include <unistd.h>

using namespace newsbeuter;

namespace podbeuter {

queueloader::queueloader(const std::string& file, pb_controller * c) : queuefile(file), ctrl(c) {
}

void queueloader::reload(std::vector<download>& downloads, bool remove_unplayed) {
	std::vector<download> dltemp;
	std::fstream f;

	for (auto dl : downloads) {
		if (dl.status() == dlstatus::DOWNLOADING) { // we are not allowed to reload if a download is in progress!
			LOG(level::INFO, "queueloader::reload: aborting reload due to dlstatus::DOWNLOADING status");
			return;
		}
		switch (dl.status()) {
		case dlstatus::QUEUED:
		case dlstatus::CANCELLED:
		case dlstatus::FAILED:
		case dlstatus::ALREADY_DOWNLOADED:
		case dlstatus::READY:
			LOG(level::DEBUG, "queueloader::reload: storing %s to new vector", dl.url());
			dltemp.push_back(dl);
			break;
		case dlstatus::PLAYED:
		case dlstatus::FINISHED:
			if (!remove_unplayed) {
				LOG(level::DEBUG, "queueloader::reload: storing %s to new vector", dl.url());
				dltemp.push_back(dl);
			}
			break;
		default:
			break;
		}
	}

	f.open(queuefile.c_str(), std::fstream::in);
	if (f.is_open()) {
		std::string line;
		do {
			getline(f, line);
			if (!f.eof() && line.length() > 0) {
<<<<<<< HEAD
				LOG(level::DEBUG, "queueloader::reload: loaded `%s' from queue file", line.c_str());
=======
				LOG(LOG_DEBUG, "queueloader::reload: loaded `%s' from queue file", line);
>>>>>>> e4f13427
				std::vector<std::string> fields = utils::tokenize_quoted(line);
				bool url_found = false;

				for (auto dl : dltemp) {
					if (fields[0] == dl.url()) {
<<<<<<< HEAD
						LOG(level::INFO, "queueloader::reload: found `%s' in old vector", fields[0].c_str());
=======
						LOG(LOG_INFO, "queueloader::reload: found `%s' in old vector", fields[0]);
>>>>>>> e4f13427
						url_found = true;
						break;
					}
				}

				for (auto dl : downloads) {
					if (fields[0] == dl.url()) {
<<<<<<< HEAD
						LOG(level::INFO, "queueloader::reload: found `%s' in new vector", line.c_str());
=======
						LOG(LOG_INFO, "queueloader::reload: found `%s' in new vector", line);
>>>>>>> e4f13427
						url_found = true;
						break;
					}
				}

				if (!url_found) {
<<<<<<< HEAD
					LOG(level::INFO, "queueloader::reload: found `%s' nowhere -> storing to new vector", line.c_str());
=======
					LOG(LOG_INFO, "queueloader::reload: found `%s' nowhere -> storing to new vector", line);
>>>>>>> e4f13427
					download d(ctrl);
					std::string fn;
					if (fields.size() == 1)
						fn = get_filename(fields[0]);
					else
						fn = fields[1];
					d.set_filename(fn);
					if (access(fn.c_str(), F_OK)==0) {
<<<<<<< HEAD
						LOG(level::INFO, "queueloader::reload: found `%s' on file system -> mark as already downloaded", fn.c_str());
=======
						LOG(LOG_INFO, "queueloader::reload: found `%s' on file system -> mark as already downloaded", fn);
>>>>>>> e4f13427
						if (fields.size() >= 3) {
							if (fields[2] == "downloaded")
								d.set_status(dlstatus::READY);
							if (fields[2] == "played")
								d.set_status(dlstatus::PLAYED);
						} else
							d.set_status(dlstatus::ALREADY_DOWNLOADED); // TODO: scrap dlstatus::ALREADY_DOWNLOADED state
					}
					d.set_url(fields[0]);
					dltemp.push_back(d);
				}
			}
		} while (!f.eof());
		f.close();
	}

	f.open(queuefile.c_str(), std::fstream::out);
	if (f.is_open()) {
		for (auto dl : dltemp) {
			f << dl.url() << " " << stfl::quote(dl.filename());
			if (dl.status() == dlstatus::READY)
				f << " downloaded";
			if (dl.status() == dlstatus::PLAYED)
				f << " played";
			f << std::endl;
		}
		f.close();
	}

	downloads = dltemp;
}

std::string queueloader::get_filename(const std::string& str) {
	std::string fn = ctrl->get_dlpath();

	if (fn[fn.length()-1] != NEWSBEUTER_PATH_SEP[0])
		fn.append(NEWSBEUTER_PATH_SEP);
	char buf[1024];
	snprintf(buf, sizeof(buf), "%s", str.c_str());
	char * base = basename(buf);
	if (!base || strlen(base) == 0) {
		char lbuf[128];
		time_t t = time(nullptr);
		strftime(lbuf, sizeof(lbuf), "%Y-%b-%d-%H%M%S.unknown", localtime(&t));
		fn.append(lbuf);
	} else {
		fn.append(base);
	}
	return fn;
}

}<|MERGE_RESOLUTION|>--- conflicted
+++ resolved
@@ -53,21 +53,13 @@
 		do {
 			getline(f, line);
 			if (!f.eof() && line.length() > 0) {
-<<<<<<< HEAD
-				LOG(level::DEBUG, "queueloader::reload: loaded `%s' from queue file", line.c_str());
-=======
-				LOG(LOG_DEBUG, "queueloader::reload: loaded `%s' from queue file", line);
->>>>>>> e4f13427
+				LOG(level::DEBUG, "queueloader::reload: loaded `%s' from queue file", line);
 				std::vector<std::string> fields = utils::tokenize_quoted(line);
 				bool url_found = false;
 
 				for (auto dl : dltemp) {
 					if (fields[0] == dl.url()) {
-<<<<<<< HEAD
-						LOG(level::INFO, "queueloader::reload: found `%s' in old vector", fields[0].c_str());
-=======
-						LOG(LOG_INFO, "queueloader::reload: found `%s' in old vector", fields[0]);
->>>>>>> e4f13427
+						LOG(level::INFO, "queueloader::reload: found `%s' in old vector", fields[0]);
 						url_found = true;
 						break;
 					}
@@ -75,22 +67,14 @@
 
 				for (auto dl : downloads) {
 					if (fields[0] == dl.url()) {
-<<<<<<< HEAD
-						LOG(level::INFO, "queueloader::reload: found `%s' in new vector", line.c_str());
-=======
-						LOG(LOG_INFO, "queueloader::reload: found `%s' in new vector", line);
->>>>>>> e4f13427
+						LOG(level::INFO, "queueloader::reload: found `%s' in new vector", line);
 						url_found = true;
 						break;
 					}
 				}
 
 				if (!url_found) {
-<<<<<<< HEAD
-					LOG(level::INFO, "queueloader::reload: found `%s' nowhere -> storing to new vector", line.c_str());
-=======
-					LOG(LOG_INFO, "queueloader::reload: found `%s' nowhere -> storing to new vector", line);
->>>>>>> e4f13427
+					LOG(level::INFO, "queueloader::reload: found `%s' nowhere -> storing to new vector", line);
 					download d(ctrl);
 					std::string fn;
 					if (fields.size() == 1)
@@ -99,11 +83,7 @@
 						fn = fields[1];
 					d.set_filename(fn);
 					if (access(fn.c_str(), F_OK)==0) {
-<<<<<<< HEAD
-						LOG(level::INFO, "queueloader::reload: found `%s' on file system -> mark as already downloaded", fn.c_str());
-=======
-						LOG(LOG_INFO, "queueloader::reload: found `%s' on file system -> mark as already downloaded", fn);
->>>>>>> e4f13427
+						LOG(level::INFO, "queueloader::reload: found `%s' on file system -> mark as already downloaded", fn);
 						if (fields.size() >= 3) {
 							if (fields[2] == "downloaded")
 								d.set_status(dlstatus::READY);
