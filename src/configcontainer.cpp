--- conflicted
+++ resolved
@@ -63,14 +63,9 @@
 		{ "ignore-mode",
 		    configdata("download", std::unordered_set<std::string>({
 		        "download", "display" })) },
-<<<<<<< HEAD
-		{ "keep-articles-days", configdata("0", configdata::INT) },
-		{ "mark-as-read-on-hover", configdata("false", configdata::BOOL) },
-		{ "max-browser-tabs", configdata("10", configdata::INT) },
-=======
 		{ "keep-articles-days", configdata("0", configdata_t::INT) },
 		{ "mark-as-read-on-hover", configdata("false", configdata_t::BOOL) },
->>>>>>> 16cb191d
+		{ "max-browser-tabs", configdata("10", configdata_t::INT) },
 		{ "markfeedread-jumps-to-next-unread",
 		    configdata("false", configdata_t::BOOL) },
 		{ "max-download-speed", configdata("0", configdata_t::INT) },
