#include <config.h>
#include <configcontainer.h>
#include <configparser.h>
#include <exceptions.h>
#include <logger.h>
#include <sstream>
#include <iostream>
#include <algorithm>
#include <utils.h>
#include <strprintf.h>
#include <cassert>

#include <sys/types.h>
#include <pwd.h>


namespace newsbeuter {

configcontainer::configcontainer()
	// create the config options and set their resp. default value and type
	: config_data {
		{ "always-display-description",
		    configdata("false", configdata_t::BOOL) },
		{ "article-sort-order", configdata("date-asc", configdata_t::STR) },
		{ "articlelist-format",
		    configdata("%4i %f %D %6L  %?T?|%-17T|  &?%t", configdata_t::STR) },
		{ "auto-reload", configdata("no", configdata_t::BOOL) },
		{ "bookmark-autopilot", configdata("false", configdata_t::BOOL) },
		{ "bookmark-cmd", configdata("", configdata_t::STR) },
		{ "bookmark-interactive", configdata("false", configdata_t::BOOL) },
		{ "browser", configdata("lynx", configdata_t::PATH) },
		{ "cache-file", configdata("", configdata_t::PATH) },
		{ "cleanup-on-quit", configdata("yes", configdata_t::BOOL) },
		{ "confirm-exit", configdata("no", configdata_t::BOOL) },
		{ "cookie-cache", configdata("", configdata_t::PATH) },
		{ "datetime-format", configdata("%b %d", configdata_t::STR) },
		{ "delete-read-articles-on-quit",
		    configdata("false", configdata_t::BOOL) },
		{ "display-article-progress", configdata("yes", configdata_t::BOOL) },
		{ "download-full-page", configdata("false", configdata_t::BOOL) },
		{ "download-path", configdata("~/", configdata_t::PATH) },
		{ "download-retries", configdata("1", configdata_t::INT) },
		{ "download-timeout", configdata("30", configdata_t::INT) },
		{ "error-log", configdata("", configdata_t::PATH) },
		{ "external-url-viewer", configdata("", configdata_t::PATH) },
		{ "feed-sort-order", configdata("none-desc", configdata_t::STR) },
		{ "feedhq-flag-share", configdata("", configdata_t::STR) },
		{ "feedhq-flag-star", configdata("", configdata_t::STR) },
		{ "feedhq-login", configdata("", configdata_t::STR) },
		{ "feedhq-min-items", configdata("20", configdata_t::INT) },
		{ "feedhq-password", configdata("", configdata_t::STR) },
		{ "feedhq-passwordfile", configdata("", configdata_t::PATH) },
		{ "feedhq-show-special-feeds", configdata("true", configdata_t::BOOL) },
		{ "feedhq-url", configdata("https://feedhq.org/", configdata_t::STR) },
		{ "feedlist-format", configdata("%4i %n %11u %t", configdata_t::STR) },
		{ "goto-first-unread", configdata("true", configdata_t::BOOL) },
		{ "goto-next-feed", configdata("yes", configdata_t::BOOL) },
		{ "history-limit", configdata("100", configdata_t::INT) },
		{ "html-renderer", configdata("internal", configdata_t::PATH) },
		{ "http-auth-method",
		    configdata("any", std::unordered_set<std::string>({
		        "any", "basic", "digest", "digest_ie", "gssnegotiate", "ntlm",
		        "anysafe" })) },
		{ "ignore-mode",
		    configdata("download", std::unordered_set<std::string>({
		        "download", "display" })) },
		{ "keep-articles-days", configdata("0", configdata_t::INT) },
		{ "mark-as-read-on-hover", configdata("false", configdata_t::BOOL) },
		{ "max-browser-tabs", configdata("10", configdata_t::INT) },
		{ "markfeedread-jumps-to-next-unread",
		    configdata("false", configdata_t::BOOL) },
		{ "max-download-speed", configdata("0", configdata_t::INT) },
		{ "max-downloads", configdata("1", configdata_t::INT) },
		{ "max-items", configdata("0", configdata_t::INT) },
		{ "newsblur-login", configdata("", configdata_t::STR) },
		{ "newsblur-min-items", configdata("20", configdata_t::INT) },
		{ "newsblur-password", configdata("", configdata_t::STR) },
		{ "newsblur-url",
		    configdata("https://newsblur.com", configdata_t::STR) },
		{ "notify-always", configdata("no", configdata_t::BOOL) },
		{ "notify-beep", configdata("no", configdata_t::BOOL) },
		{ "notify-format",
		    configdata(
		        _("newsbeuter: finished reload, %f unread "
		            "feeds (%n unread articles total)"),
		        configdata_t::STR) },
		{ "notify-program", configdata("", configdata_t::PATH) },
		{ "notify-screen", configdata("no", configdata_t::BOOL) },
		{ "notify-xterm", configdata("no", configdata_t::BOOL) },
		{ "oldreader-flag-share", configdata("", configdata_t::STR) },
		{ "oldreader-flag-star", configdata("", configdata_t::STR) },
		{ "oldreader-login", configdata("", configdata_t::STR) },
		{ "oldreader-min-items", configdata("20", configdata_t::INT) },
		{ "oldreader-password", configdata("", configdata_t::STR) },
		{ "oldreader-passwordfile", configdata("", configdata_t::PATH) },
		{ "oldreader-show-special-feeds",
		    configdata("true", configdata_t::BOOL) },
		{ "openbrowser-and-mark-jumps-to-next-unread",
		    configdata("false", configdata_t::BOOL) },
		{ "opml-url", configdata("", configdata_t::STR, true) },
		{ "pager", configdata("internal", configdata_t::PATH) },
		{ "player", configdata("", configdata_t::PATH) },
		{ "podcast-auto-enqueue", configdata("no", configdata_t::BOOL) },
		{ "prepopulate-query-feeds", configdata("false", configdata_t::BOOL) },
		{ "ssl-verify", configdata("true", configdata_t::BOOL) },
		{ "proxy", configdata("", configdata_t::STR) },
		{ "proxy-auth", configdata("", configdata_t::STR) },
		{ "proxy-auth-method",
		    configdata("any", std::unordered_set<std::string>({
		        "any", "basic", "digest", "digest_ie", "gssnegotiate", "ntlm",
		        "anysafe" })) },
		{ "proxy-type",
		    configdata("http", std::unordered_set<std::string>({
		        "http", "socks4", "socks4a", "socks5" })) },
		{ "refresh-on-startup", configdata("no", configdata_t::BOOL) },
		{ "reload-only-visible-feeds", configdata("false", configdata_t::BOOL) },
		{ "reload-threads", configdata("1", configdata_t::INT) },
		{ "reload-time", configdata("60", configdata_t::INT) },
		{ "save-path", configdata("~/", configdata_t::PATH) },
		{ "search-highlight-colors",
		    configdata("black yellow bold", configdata_t::STR, true) },
		{ "show-keymap-hint", configdata("yes", configdata_t::BOOL) },
		{ "show-read-articles", configdata("yes", configdata_t::BOOL) },
		{ "show-read-feeds", configdata("yes", configdata_t::BOOL) },
		{ "suppress-first-reload", configdata("no", configdata_t::BOOL) },
		{ "swap-title-and-hints", configdata("no", configdata_t::BOOL) },
		{ "text-width", configdata("0", configdata_t::INT) },
		{ "toggleitemread-jumps-to-next-unread",
		    configdata("false", configdata_t::BOOL) },
		{ "ttrss-flag-publish", configdata("", configdata_t::STR) },
		{ "ttrss-flag-star", configdata("", configdata_t::STR) },
		{ "ttrss-login", configdata("", configdata_t::STR) },
		{ "ttrss-mode",
		    configdata("multi", std::unordered_set<std::string>({
		        "single", "multi" })) },
		{ "ttrss-password", configdata("", configdata_t::STR) },
		{ "ttrss-passwordfile", configdata("", configdata_t::PATH) },
		{ "ttrss-url", configdata("", configdata_t::STR) },
		{ "ocnews-login", configdata("", configdata_t::STR) },
		{ "ocnews-password", configdata("", configdata_t::STR) },
		{ "ocnews-flag-star", configdata("", configdata_t::STR) },
		{ "ocnews-url", configdata("", configdata_t::STR) },
		{ "ocnews-verifyhost",
		    configdata("yes", configdata_t::BOOL) },
		{ "urls-source",
		    configdata("local", std::unordered_set<std::string>({
		        "local", "opml", "oldreader", "ttrss", "newsblur",
		        "feedhq", "ocnews" })) },
		{ "use-proxy", configdata("no", configdata_t::BOOL) },
		{ "user-agent", configdata("", configdata_t::STR) },

		/* title formats: */
		{ "articlelist-title-format",
		    configdata(
		        _("%N %V - Articles in feed '%T' (%u unread, %t total) - %U"),
		        configdata_t::STR) },
		{ "dialogs-title-format",
		    configdata(_("%N %V - Dialogs"), configdata_t::STR) },
		{ "feedlist-title-format",
		    configdata(
		        _("%N %V - Your feeds (%u unread, %t total)%?T? - tag `%T'&?"),
		        configdata_t::STR) },
		{ "filebrowser-title-format",
		    configdata(
		        _("%N %V - %?O?Open File&Save File? - %f"),
		        configdata_t::STR) },
		{ "help-title-format",
		    configdata(_("%N %V - Help"), configdata_t::STR) },
		{ "itemview-title-format",
		    configdata(
		        _("%N %V - Article '%T' (%u unread, %t total)"),
		        configdata_t::STR) },
		{ "searchresult-title-format",
		    configdata(
		        _("%N %V - Search result (%u unread, %t total)"),
		        configdata_t::STR) },
		{ "selectfilter-title-format",
		    configdata(_("%N %V - Select Filter"), configdata_t::STR) },
		{ "selecttag-title-format",
		    configdata(_("%N %V - Select Tag"), configdata_t::STR) },
		{ "urlview-title-format",
		    configdata(_("%N %V - URLs"), configdata_t::STR) }
	}
{
}

configcontainer::~configcontainer() {
}

void configcontainer::register_commands(configparser& cfgparser) {
	// this registers the config options defined above in the configuration parser
	// -> if the resp. config option is encountered, it is passed to the configcontainer
	for (auto cfg : config_data) {
		cfgparser.register_handler(cfg.first, this);
	}
}

void configcontainer::handle_action(const std::string& action, const std::vector<std::string>& params) {
	std::string resolved_action = lookup_alias(action);

	configdata& cfgdata = config_data[resolved_action];

<<<<<<< HEAD
	// configdata_t::INVALID indicates that the action didn't exist, and that the returned object was created ad-hoc.
	if (cfgdata.type == configdata_t::INVALID) {
		LOG(level::WARN, "configcontainer::handler_action: unknown action %s", action.c_str());
		throw confighandlerexception(action_handler_status::INVALID_COMMAND);
	}

	LOG(level::DEBUG, "configcontainer::handle_action: action = %s, type = %u", action.c_str(), cfgdata.type);
=======
	// configdata::INVALID indicates that the action didn't exist, and that the returned object was created ad-hoc.
	if (cfgdata.type == configdata::INVALID) {
		LOG(LOG_WARN, "configcontainer::handler_action: unknown action %s", action);
		throw confighandlerexception(AHS_INVALID_COMMAND);
	}

	LOG(LOG_DEBUG, "configcontainer::handle_action: action = %s, type = %u", action, cfgdata.type);
>>>>>>> e4f13427

	if (params.size() < 1) {
		throw confighandlerexception(action_handler_status::TOO_FEW_PARAMS);
	}

	switch (cfgdata.type) {
	case configdata_t::BOOL:
		if (!is_bool(params[0]))
			throw confighandlerexception(strprintf::fmt(_("expected boolean value, found `%s' instead"), params[0]));
		cfgdata.value = params[0];
		break;

	case configdata_t::INT:
		if (!is_int(params[0]))
			throw confighandlerexception(strprintf::fmt(_("expected integer value, found `%s' instead"), params[0]));
		cfgdata.value = params[0];
		break;

	case configdata_t::ENUM:
		if (cfgdata.enum_values.find(params[0]) == cfgdata.enum_values.end())
			throw confighandlerexception(strprintf::fmt(_("invalid configuration value `%s'"), params[0]));
	// fall-through
	case configdata_t::STR:
	case configdata_t::PATH:
		if (cfgdata.multi_option)
			cfgdata.value = utils::join(params, " ");
		else
			cfgdata.value = params[0];
		break;

	default:
		// should not happen
		throw confighandlerexception(action_handler_status::INVALID_COMMAND);
	}
}

bool configcontainer::is_bool(const std::string& s) {
	const char * bool_values[] = { "yes", "no", "true", "false", 0 };
	for (int i=0; bool_values[i] ; ++i) {
		if (s == bool_values[i])
			return true;
	}
	return false;
}

std::string configcontainer::lookup_alias(const std::string& s) {
	// this assumes that the config_data table is consistent.
	std::string alias = s;
	while (alias != "" && config_data[alias].type == configdata_t::ALIAS) {
		alias = config_data[alias].default_value;
	}
	return alias;
}

bool configcontainer::is_int(const std::string& s) {
	const char * s1 = s.c_str();
	for (; *s1; s1++) {
		if (!isdigit(*s1))
			return false;
	}
	return true;
}

std::string configcontainer::get_configvalue(const std::string& key) {
	std::string retval = config_data[lookup_alias(key)].value;
	if (config_data[key].type == configdata_t::PATH) {
		retval = utils::resolve_tilde(retval);
	}

	return retval;
}

int configcontainer::get_configvalue_as_int(const std::string& key) {
	std::istringstream is(config_data[lookup_alias(key)].value);
	int i;
	is >> i;
	return i;
}

bool configcontainer::get_configvalue_as_bool(const std::string& key) {
	std::string value = config_data[lookup_alias(key)].value;
	if (value == "true" || value == "yes")
		return true;
	return false;
}

void configcontainer::set_configvalue(const std::string& key, const std::string& value) {
<<<<<<< HEAD
	LOG(level::DEBUG,"configcontainer::set_configvalue(%s [resolved: %s],%s) called", key.c_str(), lookup_alias(key).c_str(), value.c_str());
=======
	LOG(LOG_DEBUG,"configcontainer::set_configvalue(%s [resolved: %s],%s) called", key, lookup_alias(key), value);
>>>>>>> e4f13427
	config_data[lookup_alias(key)].value = value;
}

void configcontainer::reset_to_default(const std::string& key) {
	std::string resolved_key = lookup_alias(key);
	config_data[resolved_key].value = config_data[resolved_key].default_value;
}

void configcontainer::toggle(const std::string& key) {
	std::string resolved_key = lookup_alias(key);
	if (config_data[resolved_key].type == configdata_t::BOOL) {
		set_configvalue(resolved_key, std::string(get_configvalue_as_bool(resolved_key) ? "false" : "true"));
	}
}

void configcontainer::dump_config(std::vector<std::string>& config_output) {
	for (auto cfg : config_data) {
		std::string configline = cfg.first + " ";
		assert(cfg.second.type != configdata_t::INVALID);
		switch (cfg.second.type) {
		case configdata_t::BOOL:
		case configdata_t::INT:
			configline.append(cfg.second.value);
			if (cfg.second.value != cfg.second.default_value)
				configline.append(strprintf::fmt(" # default: %s", cfg.second.default_value));
			break;
		case configdata_t::ENUM:
		case configdata_t::STR:
		case configdata_t::PATH:
			if (cfg.second.multi_option) {
				std::vector<std::string> tokens = utils::tokenize(cfg.second.value, " ");
				for (auto token : tokens) {
					configline.append(utils::quote(token) + " ");
				}
			} else {
				configline.append(utils::quote(cfg.second.value));
				if (cfg.second.value != cfg.second.default_value) {
					configline.append(strprintf::fmt(" # default: %s", cfg.second.default_value));
				}
			}
			break;
		case configdata_t::ALIAS:
			// skip entry, generate no output
			continue;
		case configdata_t::INVALID:
		default:
			assert(0);
			break;
		}
		config_output.push_back(configline);
	}
}

std::vector<std::string> configcontainer::get_suggestions(const std::string& fragment) {
	std::vector<std::string> result;
	for (auto cfg : config_data) {
		if (cfg.first.substr(0, fragment.length()) == fragment)
			result.push_back(cfg.first);
	}
	std::sort(result.begin(), result.end());
	return result;
}

}<|MERGE_RESOLUTION|>--- conflicted
+++ resolved
@@ -200,23 +200,13 @@
 
 	configdata& cfgdata = config_data[resolved_action];
 
-<<<<<<< HEAD
 	// configdata_t::INVALID indicates that the action didn't exist, and that the returned object was created ad-hoc.
 	if (cfgdata.type == configdata_t::INVALID) {
-		LOG(level::WARN, "configcontainer::handler_action: unknown action %s", action.c_str());
+		LOG(level::WARN, "configcontainer::handler_action: unknown action %s", action);
 		throw confighandlerexception(action_handler_status::INVALID_COMMAND);
 	}
 
-	LOG(level::DEBUG, "configcontainer::handle_action: action = %s, type = %u", action.c_str(), cfgdata.type);
-=======
-	// configdata::INVALID indicates that the action didn't exist, and that the returned object was created ad-hoc.
-	if (cfgdata.type == configdata::INVALID) {
-		LOG(LOG_WARN, "configcontainer::handler_action: unknown action %s", action);
-		throw confighandlerexception(AHS_INVALID_COMMAND);
-	}
-
-	LOG(LOG_DEBUG, "configcontainer::handle_action: action = %s, type = %u", action, cfgdata.type);
->>>>>>> e4f13427
+	LOG(level::DEBUG, "configcontainer::handle_action: action = %s, type = %u", action, cfgdata.type);
 
 	if (params.size() < 1) {
 		throw confighandlerexception(action_handler_status::TOO_FEW_PARAMS);
@@ -304,11 +294,7 @@
 }
 
 void configcontainer::set_configvalue(const std::string& key, const std::string& value) {
-<<<<<<< HEAD
-	LOG(level::DEBUG,"configcontainer::set_configvalue(%s [resolved: %s],%s) called", key.c_str(), lookup_alias(key).c_str(), value.c_str());
-=======
-	LOG(LOG_DEBUG,"configcontainer::set_configvalue(%s [resolved: %s],%s) called", key, lookup_alias(key), value);
->>>>>>> e4f13427
+	LOG(level::DEBUG,"configcontainer::set_configvalue(%s [resolved: %s],%s) called", key, lookup_alias(key), value);
 	config_data[lookup_alias(key)].value = value;
 }
 
